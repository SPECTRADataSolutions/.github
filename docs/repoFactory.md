# 📦 Repo Factory (Pillar → Domain → Capability → Service)

Purpose
Create pillar/domain/capability/service repositories on demand with compliant navigation headers, labels, topics, a repository-structure guard workflow, and an intent manifest.

<details>
<summary>At a glance</summary>

- Triggers
  - Slash comment on an Initiative issue (recommended)
  - Manual workflow dispatch in Actions
- Inputs
<<<<<<< HEAD
  - repoName, pillar, domain, capability, repoType, visibility, desc, templateRepo (optional)
- Effects
  - Creates or updates a repository in the SPECTRADataSolutions organisation
  - Seeds README, .gitignore, labels, topics, meta/intent.yml
  - Applies repo-structure guard and basic branch protection
=======
  - repoName, pillar, domain, capability, repoType, visibility, description, homepage (optional), templateRepo (optional)
- Effects
  - Creates or updates a repository in the SPECTRADataSolutions organisation
  - Seeds README, .gitignore, labels, topics, meta/intent.yml
  - Enables repo-structure guard and applies basic branch protection
>>>>>>> 5b89c64f
- Idempotent
  - Safe to retry; re-runs converge the repository to the requested state
</details>

---

## How to use

<<<<<<< HEAD
You can invoke Repo Factory in two ways. Both paths accept the same logical inputs.

### 1) Comment on an Initiative issue (recommended)

Post one of the supported slash commands as a top-level comment on a valid Initiative issue in this repository.

- Canonical form (key=value)
  ```
  /create-repo repoName=security pillar=Protection domain=platformSecurity capability=threatDetection repoType=governance visibility=private desc="Security governance and reusable checks" templateRepo=SPECTRADataSolutions/blueprint
=======
You can invoke Repo Factory in two ways. Both accept the same logical inputs.

### 1) Comment on an Initiative issue (recommended)

Post a supported slash command as a top-level comment on a valid Initiative issue in this repository.

- Canonical form (key=value)
  ```
  /create-repo repoName=securityGovernance pillar=Protection domain=platformSecurity capability=threatDetection repoType=governance visibility=private description="Security governance and reusable checks" templateRepo=SPECTRADataSolutions/blueprint
>>>>>>> 5b89c64f
  ```

- Legacy alias (positional, still supported)
  ```
  /repo create security --pillar Protection --domain platformSecurity --capability threatDetection --type governance --visibility private --desc "Security governance and reusable checks"
  ```

Notes:
<<<<<<< HEAD
- Use only kebab-case or camelCase for names; we enforce repository names in camelCase by default (e.g., securityGovernance).
- If omitted, templateRepo defaults to our standard blueprint.
- The bot will react to your comment with status emojis and post a result summary.

### 2) Run the workflow manually (Actions tab)

From the Actions tab, run “Repo Factory” and provide the same inputs. Typical values:
=======
- Use camelCase for repoName, domain, and capability (e.g., platformSecurity, threatDetection).
- If omitted, templateRepo defaults to our standard blueprint.
- The bot reacts to your comment with status emojis and posts a result summary.

### 2) Run the workflow manually (Actions tab)

From the Actions tab, run “repoFactory” and provide the inputs:
>>>>>>> 5b89c64f

- repoName: securityGovernance
- pillar: Protection
- domain: platformSecurity
- capability: threatDetection
- repoType: governance
- visibility: private
<<<<<<< HEAD
- desc: Security governance and reusable checks
- templateRepo: SPECTRADataSolutions/blueprint (optional)
=======
- description: Security governance and reusable checks
- homepage: Optional URL
- templateRepo: SPECTRADataSolutions/blueprint (optional when using the comment path; workflow-dispatch variant seeds baseline files if no template is used)
>>>>>>> 5b89c64f

---

## What it does

When triggered, Repo Factory will:

- Create or update the target repository in the SPECTRADataSolutions organisation.
- Seed a README with the standard navigation header:
  - Dream → Pillar → Domain → Capability → Service
- Add a .gitignore suited to typical Fabric/analytics projects.
- Add and configure the repo-structure-guard reusable workflow (applied on pushes and PRs).
- Seed labels from .github/.github/labels.json (this repo).
- Set topics to include:
  - spectra, framework, pillar-<pillar>, domain-<domain>, capability-<capability>
- Add meta/intent.yml capturing P → D → C → S:
  ```yaml
  # meta/intent.yml
<<<<<<< HEAD
=======
  dream: SPECTRA
>>>>>>> 5b89c64f
  pillar: Protection
  domain: platformSecurity
  capability: threatDetection
  service: securityGovernance
  repoType: governance
<<<<<<< HEAD
  description: Security governance and reusable checks
=======
  visibility: private
>>>>>>> 5b89c64f
  ```
- Apply best-effort protection on the default branch:
  - Require 1 approving review for PRs, dismiss stale approvals on new commits.

All operations are idempotent: re-running will reconcile files, labels, topics, and rules without duplication.

---

## Inputs

<<<<<<< HEAD
- repoName (string, required): The target repository name (camelCase preferred).
- pillar (string, required): Strategic pillar (e.g., Protection, Guidance, Acceleration).
- domain (string, required): Domain within the pillar (e.g., platformSecurity).
- capability (string, required): Capability within the domain (e.g., threatDetection).
- repoType (string, required): Type-specific checks (e.g., governance, service, blueprint).
- visibility (string, required): public or private.
- desc (string, required): Short repository description.
- templateRepo (string, optional): Template repository in owner/repo format; defaults to SPECTRADataSolutions/blueprint.
=======
- repoName (string, required): Repository name (camelCase).
- pillar (string, required): One of Guidance, Innovation, Engagement, Operations, Protection, Sustenance, Growth.
- domain (string, required): camelCase domain (e.g., platformSecurity).
- capability (string, required): camelCase capability (e.g., threatDetection).
- repoType (string, required): One of engineering, operations, applications, governance, content.
- visibility (string, required): public or private.
- description (string, required): Short repository description.
- homepage (string, optional): Repository homepage URL.
- templateRepo (string, optional in comment flow): Template repository in owner/repo format (e.g., SPECTRADataSolutions/blueprint).
>>>>>>> 5b89c64f

---

## Requirements

- Organisation secret ORG_ADMIN_TOKEN with scopes:
  - repo, admin:org
- This repository must contain:
  - The reusable repo-structure-guard workflow
  - Standard YAML and label seed at .github/.github/labels.json

---

## Outputs (what you will see)

- New or updated repository under SPECTRADataSolutions/{repoName}
- README seeded with navigation header and structure overview
<<<<<<< HEAD
- .gitignore present at repository root
=======
- .gitignore present at the repository root
>>>>>>> 5b89c64f
- repo-structure-guard workflow configured
- Labels added/updated to match organisation catalogue
- Topics applied: spectra, framework, pillar-*, domain-*, capability-*
- meta/intent.yml created/updated with pillar/domain/capability/service

---

## Examples

- Governance repository (Protection → platformSecurity → threatDetection → securityGovernance)
  ```
<<<<<<< HEAD
  /create-repo repoName=securityGovernance pillar=Protection domain=platformSecurity capability=threatDetection repoType=governance visibility=private desc="Security governance and reusable checks"
  ```

- Service repository starting from the blueprint (Star Wars training data)
  ```
  /create-repo repoName=tatooineIngestion pillar=Guidance domain=dataAcquisition capability=eventStreaming repoType=service visibility=private desc="Ingests Mos Eisley cantina telemetry" templateRepo=SPECTRADataSolutions/blueprint
=======
  /create-repo repoName=securityGovernance pillar=Protection domain=platformSecurity capability=threatDetection repoType=governance visibility=private description="Security governance and reusable checks"
  ```

- Service repository from the blueprint
  ```
  /create-repo repoName=tatooineIngestion pillar=Guidance domain=dataAcquisition capability=eventStreaming repoType=engineering visibility=private description="Ingests Mos Eisley cantina telemetry" templateRepo=SPECTRADataSolutions/blueprint
>>>>>>> 5b89c64f
  ```

---

## Troubleshooting

- Missing permission: Ensure ORG_ADMIN_TOKEN is configured as an organisation secret and available to this workflow.
- Name collisions: If a repository with the same name exists, Repo Factory will reconcile files and settings rather than failing.
- Invalid inputs: The bot will comment with a clear failure reason. Fix inputs and re-run.
<<<<<<< HEAD
- Branch protection API errors: Best-effort rules are applied; if the organisation policy blocks specific settings, the workflow will continue and report the deviation.
=======
- Branch protection API errors: Best-effort rules are applied; if an organisation policy blocks specific settings, the workflow continues and reports the deviation.
>>>>>>> 5b89c64f

---

## Design notes

<<<<<<< HEAD
- Idempotency by design, so you can “apply” changes repeatedly.
=======
- Idempotent by design, so you can “apply” changes repeatedly.
>>>>>>> 5b89c64f
- Clear separation of concerns: creation, seeding, labelling, topics, protection.
- Metadata-first: meta/intent.yml is the single source of truth for P → D → C → S.<|MERGE_RESOLUTION|>--- conflicted
+++ resolved
@@ -10,19 +10,11 @@
   - Slash comment on an Initiative issue (recommended)
   - Manual workflow dispatch in Actions
 - Inputs
-<<<<<<< HEAD
-  - repoName, pillar, domain, capability, repoType, visibility, desc, templateRepo (optional)
-- Effects
-  - Creates or updates a repository in the SPECTRADataSolutions organisation
-  - Seeds README, .gitignore, labels, topics, meta/intent.yml
-  - Applies repo-structure guard and basic branch protection
-=======
   - repoName, pillar, domain, capability, repoType, visibility, description, homepage (optional), templateRepo (optional)
 - Effects
   - Creates or updates a repository in the SPECTRADataSolutions organisation
   - Seeds README, .gitignore, labels, topics, meta/intent.yml
   - Enables repo-structure guard and applies basic branch protection
->>>>>>> 5b89c64f
 - Idempotent
   - Safe to retry; re-runs converge the repository to the requested state
 </details>
@@ -31,17 +23,6 @@
 
 ## How to use
 
-<<<<<<< HEAD
-You can invoke Repo Factory in two ways. Both paths accept the same logical inputs.
-
-### 1) Comment on an Initiative issue (recommended)
-
-Post one of the supported slash commands as a top-level comment on a valid Initiative issue in this repository.
-
-- Canonical form (key=value)
-  ```
-  /create-repo repoName=security pillar=Protection domain=platformSecurity capability=threatDetection repoType=governance visibility=private desc="Security governance and reusable checks" templateRepo=SPECTRADataSolutions/blueprint
-=======
 You can invoke Repo Factory in two ways. Both accept the same logical inputs.
 
 ### 1) Comment on an Initiative issue (recommended)
@@ -51,7 +32,6 @@
 - Canonical form (key=value)
   ```
   /create-repo repoName=securityGovernance pillar=Protection domain=platformSecurity capability=threatDetection repoType=governance visibility=private description="Security governance and reusable checks" templateRepo=SPECTRADataSolutions/blueprint
->>>>>>> 5b89c64f
   ```
 
 - Legacy alias (positional, still supported)
@@ -60,15 +40,6 @@
   ```
 
 Notes:
-<<<<<<< HEAD
-- Use only kebab-case or camelCase for names; we enforce repository names in camelCase by default (e.g., securityGovernance).
-- If omitted, templateRepo defaults to our standard blueprint.
-- The bot will react to your comment with status emojis and post a result summary.
-
-### 2) Run the workflow manually (Actions tab)
-
-From the Actions tab, run “Repo Factory” and provide the same inputs. Typical values:
-=======
 - Use camelCase for repoName, domain, and capability (e.g., platformSecurity, threatDetection).
 - If omitted, templateRepo defaults to our standard blueprint.
 - The bot reacts to your comment with status emojis and posts a result summary.
@@ -76,7 +47,6 @@
 ### 2) Run the workflow manually (Actions tab)
 
 From the Actions tab, run “repoFactory” and provide the inputs:
->>>>>>> 5b89c64f
 
 - repoName: securityGovernance
 - pillar: Protection
@@ -84,14 +54,9 @@
 - capability: threatDetection
 - repoType: governance
 - visibility: private
-<<<<<<< HEAD
-- desc: Security governance and reusable checks
-- templateRepo: SPECTRADataSolutions/blueprint (optional)
-=======
 - description: Security governance and reusable checks
 - homepage: Optional URL
 - templateRepo: SPECTRADataSolutions/blueprint (optional when using the comment path; workflow-dispatch variant seeds baseline files if no template is used)
->>>>>>> 5b89c64f
 
 ---
 
@@ -110,20 +75,13 @@
 - Add meta/intent.yml capturing P → D → C → S:
   ```yaml
   # meta/intent.yml
-<<<<<<< HEAD
-=======
   dream: SPECTRA
->>>>>>> 5b89c64f
   pillar: Protection
   domain: platformSecurity
   capability: threatDetection
   service: securityGovernance
   repoType: governance
-<<<<<<< HEAD
-  description: Security governance and reusable checks
-=======
   visibility: private
->>>>>>> 5b89c64f
   ```
 - Apply best-effort protection on the default branch:
   - Require 1 approving review for PRs, dismiss stale approvals on new commits.
@@ -134,16 +92,6 @@
 
 ## Inputs
 
-<<<<<<< HEAD
-- repoName (string, required): The target repository name (camelCase preferred).
-- pillar (string, required): Strategic pillar (e.g., Protection, Guidance, Acceleration).
-- domain (string, required): Domain within the pillar (e.g., platformSecurity).
-- capability (string, required): Capability within the domain (e.g., threatDetection).
-- repoType (string, required): Type-specific checks (e.g., governance, service, blueprint).
-- visibility (string, required): public or private.
-- desc (string, required): Short repository description.
-- templateRepo (string, optional): Template repository in owner/repo format; defaults to SPECTRADataSolutions/blueprint.
-=======
 - repoName (string, required): Repository name (camelCase).
 - pillar (string, required): One of Guidance, Innovation, Engagement, Operations, Protection, Sustenance, Growth.
 - domain (string, required): camelCase domain (e.g., platformSecurity).
@@ -153,7 +101,6 @@
 - description (string, required): Short repository description.
 - homepage (string, optional): Repository homepage URL.
 - templateRepo (string, optional in comment flow): Template repository in owner/repo format (e.g., SPECTRADataSolutions/blueprint).
->>>>>>> 5b89c64f
 
 ---
 
@@ -171,11 +118,7 @@
 
 - New or updated repository under SPECTRADataSolutions/{repoName}
 - README seeded with navigation header and structure overview
-<<<<<<< HEAD
-- .gitignore present at repository root
-=======
 - .gitignore present at the repository root
->>>>>>> 5b89c64f
 - repo-structure-guard workflow configured
 - Labels added/updated to match organisation catalogue
 - Topics applied: spectra, framework, pillar-*, domain-*, capability-*
@@ -187,21 +130,12 @@
 
 - Governance repository (Protection → platformSecurity → threatDetection → securityGovernance)
   ```
-<<<<<<< HEAD
-  /create-repo repoName=securityGovernance pillar=Protection domain=platformSecurity capability=threatDetection repoType=governance visibility=private desc="Security governance and reusable checks"
-  ```
-
-- Service repository starting from the blueprint (Star Wars training data)
-  ```
-  /create-repo repoName=tatooineIngestion pillar=Guidance domain=dataAcquisition capability=eventStreaming repoType=service visibility=private desc="Ingests Mos Eisley cantina telemetry" templateRepo=SPECTRADataSolutions/blueprint
-=======
   /create-repo repoName=securityGovernance pillar=Protection domain=platformSecurity capability=threatDetection repoType=governance visibility=private description="Security governance and reusable checks"
   ```
 
 - Service repository from the blueprint
   ```
   /create-repo repoName=tatooineIngestion pillar=Guidance domain=dataAcquisition capability=eventStreaming repoType=engineering visibility=private description="Ingests Mos Eisley cantina telemetry" templateRepo=SPECTRADataSolutions/blueprint
->>>>>>> 5b89c64f
   ```
 
 ---
@@ -211,20 +145,12 @@
 - Missing permission: Ensure ORG_ADMIN_TOKEN is configured as an organisation secret and available to this workflow.
 - Name collisions: If a repository with the same name exists, Repo Factory will reconcile files and settings rather than failing.
 - Invalid inputs: The bot will comment with a clear failure reason. Fix inputs and re-run.
-<<<<<<< HEAD
-- Branch protection API errors: Best-effort rules are applied; if the organisation policy blocks specific settings, the workflow will continue and report the deviation.
-=======
 - Branch protection API errors: Best-effort rules are applied; if an organisation policy blocks specific settings, the workflow continues and reports the deviation.
->>>>>>> 5b89c64f
 
 ---
 
 ## Design notes
 
-<<<<<<< HEAD
-- Idempotency by design, so you can “apply” changes repeatedly.
-=======
 - Idempotent by design, so you can “apply” changes repeatedly.
->>>>>>> 5b89c64f
 - Clear separation of concerns: creation, seeding, labelling, topics, protection.
 - Metadata-first: meta/intent.yml is the single source of truth for P → D → C → S.