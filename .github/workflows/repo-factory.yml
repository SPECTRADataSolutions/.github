--- conflicted
+++ resolved
@@ -49,37 +49,25 @@
             const camel = /^[a-z][a-zA-Z0-9]*$/;
             const pillars = ['Guidance','Innovation','Engagement','Operations','Protection','Sustenance','Growth'];
             const types = ['engineering','operations','applications','governance','content'];
-<<<<<<< HEAD
-=======
-
->>>>>>> 5b89c64f
+
             const repoName = core.getInput('repoName').trim();
             const pillar = core.getInput('pillar').trim();
             const domain = core.getInput('domain').trim();
             const capability = core.getInput('capability').trim();
             const repoType = core.getInput('repoType').trim();
             const visibility = core.getInput('visibility').trim().toLowerCase();
-<<<<<<< HEAD
-=======
-
->>>>>>> 5b89c64f
+
             if (!camel.test(repoName)) core.setFailed(`repoName must be camelCase: ${repoName}`);
             if (!camel.test(domain)) core.setFailed(`domain must be camelCase: ${domain}`);
             if (!camel.test(capability)) core.setFailed(`capability must be camelCase: ${capability}`);
             if (!pillars.includes(pillar)) core.setFailed(`pillar invalid: ${pillar}`);
             if (!types.includes(repoType)) core.setFailed(`repoType invalid: ${repoType}`);
             if (!['public','private'].includes(visibility)) core.setFailed(`visibility invalid: ${visibility}`);
-<<<<<<< HEAD
-            core.setOutput('owner', context.repo.owner);
-
-      - name: createRepo
-=======
 
             core.setOutput('owner', context.repo.owner);
 
       - name: createRepo
         id: createRepo
->>>>>>> 5b89c64f
         uses: actions/github-script@v7
         env:
           ORG_ADMIN_TOKEN: ${{ secrets.ORG_ADMIN_TOKEN }}
@@ -89,31 +77,16 @@
             const owner = '${{ steps.validate.outputs.owner }}';
             const name = core.getInput('repoName').trim();
             const description = core.getInput('description').trim();
-<<<<<<< HEAD
-            const homepage = core.getInput('homepage') || undefined;
-            const isPrivate = core.getInput('visibility').trim().toLowerCase() !== 'public';
-            try {
-=======
             const homepage = (core.getInput('homepage') || '').trim() || undefined;
             const isPrivate = core.getInput('visibility').trim().toLowerCase() !== 'public';
 
             try {
               // Idempotent: if exists, reuse
->>>>>>> 5b89c64f
               await github.rest.repos.get({ owner, repo: name });
               core.notice(`Repository already exists: ${owner}/${name}`);
               core.setOutput('repoUrl', `https://github.com/${owner}/${name}`);
             } catch (e) {
               if (e.status !== 404) throw e;
-<<<<<<< HEAD
-              const created = await github.rest.repos.createInOrg({
-                org: owner, name, description, homepage,
-                private: isPrivate, auto_init: true, has_issues: true, has_projects: true, has_wiki: false
-              });
-              core.setOutput('repoUrl', created.data.html_url);
-            }
-
-=======
 
               const created = await github.rest.repos.createInOrg({
                 org: owner,
@@ -141,7 +114,6 @@
               core.setOutput('repoUrl', created.data.html_url);
             }
 
->>>>>>> 5b89c64f
       - name: seedLabels
         uses: actions/github-script@v7
         env:
@@ -149,14 +121,6 @@
         with:
           github-token: ${{ env.ORG_ADMIN_TOKEN }}
           script: |
-<<<<<<< HEAD
-            const owner='${{ steps.validate.outputs.owner }}', repo=core.getInput('repoName').trim();
-            const res = await github.rest.repos.getContent({ owner, repo: '.github', path: '.github/labels.json' });
-            const labels = JSON.parse(Buffer.from(res.data.content,'base64').toString('utf8'));
-            for (const l of labels) {
-              try { await github.rest.issues.createLabel({ owner, repo, name: l.name, color: l.color, description: l.description }); }
-              catch(e){ if(e.status===422){ await github.rest.issues.updateLabel({ owner, repo, name: l.name, color: l.color, description: l.description }); } else { throw e; } }
-=======
             const owner='${{ steps.validate.outputs.owner }}';
             const repo=core.getInput('repoName').trim();
 
@@ -179,7 +143,6 @@
                   throw e;
                 }
               }
->>>>>>> 5b89c64f
             }
 
       - name: writeFiles
@@ -196,24 +159,6 @@
             const capability=core.getInput('capability').trim();
             const repoType=core.getInput('repoType').trim();
             const description=core.getInput('description').trim();
-<<<<<<< HEAD
-
-            const typeStructure = {
-              'engineering': '- stages/\\n- utils/\\n- principles/\\n- conventions/\\n- Tables/',
-              'governance': '- roles/\\n- contracts/\\n- specs/\\n- tools/',
-              'operations': '- templates/\\n- scripts/\\n- docs/',
-              'applications': '- src/\\n- components/\\n- pages/ or app/\\n- styles/',
-              'content': '- knowledge/\\n- journal/\\n- discussions/\\n- templates/'
-            };
-
-            const readme = "# " + repo + "\\n\\n<!-- NAV_START -->\\n**Dream**: SPECTRA\\n**Pillar**: " + pillar + "\\n**Domain**: " + domain + "\\n**Capability**: " + capability + "\\n**Service**: " + owner + "/" + repo + "\\n<!-- NAV_END -->\\n\\n> " + description + "\\n\\n## Purpose\\nThis service delivers the " + capability + " capability within the " + domain + " domain of the " + pillar + " pillar.\\n\\n## Structure\\n- docs/\\n- scripts/\\n- .github/workflows/\\n- tests/\\n- meta/\\n" + (typeStructure[repoType] || '') + "\\n\\n## Governance\\nAll rules derive from the SPECTRA Framework. Enforced by org guard workflows.";
-
-            const gitignore = "# SPECTRA standard ignores\\n*.pyc\\n__pycache__/\\n.ipynb_checkpoints/\\n.env\\n.DS_Store\\n*.log\\n*.sqlite\\nnode_modules/\\ndist/\\nbuild/";
-
-            const guard = "name: repoStructureGuard\\non:\\n  pull_request:\\n  push:\\n    branches: [ main, master, develop ]\\njobs:\\n  validate:\\n    uses: SPECTRADataSolutions/.github/.github/workflows/repo-structure-guard.yml@main\\n    with:\\n      repoType: " + repoType;
-
-            const intent = "dream: SPECTRA\\npillar: " + pillar + "\\ndomain: " + domain + "\\ncapability: " + capability + "\\nservice: " + repo + "\\nrepoType: " + repoType + "\\nvisibility: " + core.getInput('visibility').trim().toLowerCase();
-=======
             const visibility=core.getInput('visibility').trim().toLowerCase();
 
             const readme =
@@ -275,13 +220,12 @@
 repoType: ${repoType}
 visibility: ${visibility}
 `;
->>>>>>> 5b89c64f
 
             async function put(path, content, message){
               const b64 = Buffer.from(content,'utf8').toString('base64');
               await github.rest.repos.createOrUpdateFileContents({ owner, repo, path, message, content: b64 });
             }
-<<<<<<< HEAD
+
             await put('README.md', readme, 'chore: seed README with Pillar→Domain→Capability→Service nav');
             await put('.gitignore', gitignore, 'chore: add standard .gitignore');
             await put('.github/workflows/repoStructureGuard.yml', guard, 'ci: enable repoStructureGuard');
@@ -294,48 +238,8 @@
         with:
           github-token: ${{ env.ORG_ADMIN_TOKEN }}
           script: |
-            const owner='${{ steps.validate.outputs.owner }}', repo=core.getInput('repoName').trim();
-            try {
-              await github.rest.repos.updateBranchProtection({
-                owner, repo, branch: 'main',
-                required_status_checks: null, enforce_admins: true,
-                required_pull_request_reviews: { required_approving_review_count: 1 },
-                restrictions: null
-              });
-            } catch (e) {
-              core.warning(`Branch protection not applied: ${e.message}`);
-            }
-
-      - name: topics
-=======
-
-            await put('README.md', readme, 'chore: seed README with Pillar→Domain→Capability→Service nav');
-            await put('.gitignore', gitignore, 'chore: add standard .gitignore');
-            await put('.github/workflows/repoStructureGuard.yml', guard, 'ci: enable repoStructureGuard');
-            await put('meta/intent.yml', intent, 'chore: add repo intent manifest');
-
-      - name: protectMain
->>>>>>> 5b89c64f
-        uses: actions/github-script@v7
-        env:
-          ORG_ADMIN_TOKEN: ${{ secrets.ORG_ADMIN_TOKEN }}
-        with:
-          github-token: ${{ env.ORG_ADMIN_TOKEN }}
-          script: |
-            const owner='${{ steps.validate.outputs.owner }}';
-            const repo=core.getInput('repoName').trim();
-<<<<<<< HEAD
-            const pillar=core.getInput('pillar').trim().toLowerCase();
-            const domain=core.getInput('domain').trim();
-            const capability=core.getInput('capability').trim();
-            await github.rest.repos.replaceAllTopics({
-              owner, repo,
-              names: ['spectra','framework','pillar-'+pillar,'domain-'+domain,'capability-'+capability]
-            });
-
-      - name: output
-        run: echo "✅ Created or updated repo at ${{ steps.createRepo.outputs.repoUrl }}"
-=======
+            const owner='${{ steps.validate.outputs.owner }}';
+            const repo=core.getInput('repoName').trim();
             try {
               await github.rest.repos.updateBranchProtection({
                 owner, repo, branch: 'main',
@@ -367,5 +271,4 @@
             });
 
       - name: output
-        run: echo "✅ Created or updated: ${{ steps.createRepo.outputs.repoUrl }}"
->>>>>>> 5b89c64f
+        run: echo "✅ Created or updated: ${{ steps.createRepo.outputs.repoUrl }}"